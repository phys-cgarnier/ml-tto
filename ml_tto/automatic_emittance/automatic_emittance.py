from copy import deepcopy
import warnings

import numpy as np
from xopt import Xopt, Evaluator, VOCS
from xopt.generators.bayesian import UpperConfidenceBoundGenerator
from xopt.numerical_optimizer import GridOptimizer
from lcls_tools.common.measurements.emittance_measurement import (
    QuadScanEmittance,
    EmittanceMeasurementResult,
)
from lcls_tools.common.image.roi import ROI
from lcls_tools.common.data.emittance import compute_emit_bmag
from lcls_tools.common.data.model_general_calcs import bdes_to_kmod, get_optics
from typing import Optional, Tuple

from pydantic import PositiveInt, SerializeAsAny, field_validator
import time

from ml_tto.automatic_emittance.utils import compute_emit_bmag_machine_units
from ml_tto.automatic_emittance.screen_profile import (
    ScreenBeamProfileMeasurement,
)
from ml_tto.automatic_emittance.scan_cropping import crop_scan


class MLQuadScanEmittance(QuadScanEmittance):
    scan_values: Optional[list[float]] = []
    beamsize_measurement: SerializeAsAny[ScreenBeamProfileMeasurement]
    n_initial_samples: PositiveInt = 3
    n_iterations: PositiveInt = 5
    max_scan_range: Optional[list[float]] = [-10.0, 10.0]
    X: Optional[Xopt] = None

    min_signal_to_noise_ratio: float = 4.0
    n_interpolate_points: Optional[PositiveInt] = 3
    n_grid_points: PositiveInt = 100
    beamsize_cutoff_max: float = 3.0
    beta: float = 10000.0
    visualize_bo: bool = False
    visualize_cropping: bool = False
    verbose: bool = False

    @field_validator("beamsize_measurement", mode="after")
    def validate_beamsize_measurement(cls, v, info):
        # check to make sure the the beamsize measurement screen has a region of interest
        # (also requires ScreenBeamProfileMeasurement)
        if not isinstance(v, ScreenBeamProfileMeasurement):
            raise ValueError(
                "Beamsize measurement must be a ScreenBeamProfileMeasurement for MLQuadScanEmittance"
            )

        return v
        # check to make sure the the beamsize measurement screen has a region of interest
        # if not isinstance(v.image_processor.roi, ROI):
        #    raise ValueError(
        #        "Beamsize measurement screen must have a region of interest"
        #    )
        # return v

    def measure(self):
        """
        Conduct quadrupole scan to measure the beam phase space.

        Returns:
        -------
        result : EmittanceMeasurementResult
            Object containing the results of the emittance measurement
        """

        # reset the scan values and info
        self.reset()

        # scan magnet strength and measure beamsize
        self.perform_beamsize_measurements()

        return self.calculate_emittance()

    def _evaluate(self, inputs):
        # set quadrupole strength
        if self.verbose:
            print(f"Setting quadrupole strength to {inputs['k']}")
        self.magnet.bctrl = inputs["k"]
        self.scan_values.append(inputs["k"])

        # start by waiting one refesh cycle for bctrl
        # then wait for bact to match bctrl
        # bctrl referesh rate is less than 10 ms
        time.sleep(0.02)
        while abs(self.magnet.bctrl - self.magnet.bact) > 0.01:
            time.sleep(0.05)

        if self.verbose:
            print(f"Quadrupole strength bact is {self.magnet.bact}")

        # make beam size measurement
        self.measure_beamsize()
        fit_result = self._info[-1]

        # replace last element of info with validated result
        validated_result = fit_result
        self._info[-1] = validated_result

        # collect results
        rms_x = validated_result.rms_sizes[:, 0] / 100
        rms_y = validated_result.rms_sizes[:, 1] / 100

        results = {
            "scaled_x_rms_px_sq": rms_x**2,
            "scaled_y_rms_px_sq": rms_y**2,
            "min_signal_to_noise_ratio": np.min(
                validated_result.signal_to_noise_ratios
            ),
        }
        if self.verbose:
            print(f"Results: {results}")

        return results

    def create_xopt_object(self, vocs):
        evaluator = Evaluator(function=self._evaluate)
        generator = UpperConfidenceBoundGenerator(
            vocs=vocs,
            beta=self.beta,
            numerical_optimizer=GridOptimizer(
                n_grid_points=self.n_grid_points
            ),
            n_interpolate_points=self.n_interpolate_points,
            n_monte_carlo_samples=64,
        )
        self.X = Xopt(vocs=vocs, evaluator=evaluator, generator=generator)

    def update_xopt_object(self, vocs):
        self.X.vocs = vocs
        self.X.generator.vocs = vocs

    def reset(self):
        self.scan_values = []
        self._info = []

    def run_iterations(self, dim_name, n_iterations):
        with warnings.catch_warnings():
            warnings.simplefilter("ignore")

            for _ in range(n_iterations):
                self.update_xopt_object(self.get_vocs(dim_name))

                if self.visualize_bo:
                    self.X.generator.train_model()
                    self.X.generator.visualize_model(
                        exponentiate=True,
                        show_feasibility=True,
                    )

                self.X.step()

    def perform_beamsize_measurements(self):
        """
        Run BO-based exploration of the quadrupole strength to get beamsize measurements
        """
        # get current value of k
        current_k = self.magnet.bctrl

        # ignore warnings from UCB generator and Xopt
        with warnings.catch_warnings():
            warnings.simplefilter("ignore")
            self.create_xopt_object(self.get_vocs("x"))

        # evaluate the current point
        self.X.evaluate_data({"k": current_k})

        # fast scan to get initial guess
        self.X.evaluate_data({"k": np.linspace(*self.max_scan_range, 5)})

        # run iterations for x/y -- ignore warnings from UCB generator
        self.run_iterations("x", self.n_iterations)
        self.run_iterations("y", self.n_iterations)

        # reset quadrupole strength to original value
        self.magnet.bctrl = current_k

    def calculate_emittance(self):
        """
        Run the emittance fit using the measured beam sizes and quadrupole strengths.
        """

        # extract beam sizes from info
        scan_values, beam_sizes = self._get_beamsizes_scan_values_from_info()

        # get transport matrix and design twiss values from meme
        # TODO: get settings from arbitrary methods (ie. not meme)
        if self.rmat is None and self.design_twiss is None:
            optics = get_optics(
                self.magnet_name,
                self.device_measurement.device.name,
            )

            self.rmat = optics["rmat"]
            self.design_twiss = optics["design_twiss"]

        magnet_length = self.magnet.metadata.l_eff
        if magnet_length is None:
            raise ValueError(
                "magnet length needs to be specified for magnet "
                f"{self.magnet.name} to be used in emittance measurement"
            )

        # organize data into arrays for use in `compute_emit_bmag`
        # rmat = np.stack([self.rmat[0:2, 0:2], self.rmat[2:4, 2:4]])
        if self.design_twiss:
            twiss_betas_alphas = np.array(
                [
                    [
                        self.design_twiss["beta_x"],
                        self.design_twiss["alpha_x"],
                    ],
                    [
                        self.design_twiss["beta_y"],
                        self.design_twiss["alpha_y"],
                    ],
                ]
            )
        else:
            twiss_betas_alphas = None

        inputs = {
            "quad_vals": scan_values,
            "beamsizes": beam_sizes,
            "q_len": magnet_length,
            "rmat": self.rmat,
            "energy": self.energy,
            "twiss_design": (
                twiss_betas_alphas if twiss_betas_alphas is not None else None
            ),
        }

        # Call wrapper that takes quads in machine units and beamsize in meters
        results = compute_emit_bmag_machine_units(**inputs)

        results.update({"metadata": self.model_dump()})

        # collect information into EmittanceMeasurementResult object
        return EmittanceMeasurementResult(**results)

    def _get_beamsizes_scan_values_from_info(self) -> Tuple[np.ndarray]:
        """
        Extract the mean rms beam sizes from the info list, units in meters.
        """
        beam_sizes = []
        for ele in self._info:
            beam_sizes.append(
                np.mean(ele.rms_sizes, axis=0)
                * self.beamsize_measurement.device.resolution
                * 1e-6
            )

        # get scan values and extend for each direction
        scan_values = np.tile(np.array(self.scan_values), (2, 1))

        beam_sizes = np.array(beam_sizes).T

        scan_values_cropped = []
        beam_sizes_cropped = []
        for i in range(2):
            # crop the scans using concavity filter and max beam size filter
            sv_cropped, bs_cropped = crop_scan(
                scan_values=scan_values[i],
                beam_sizes=beam_sizes[i],
                cutoff_max=self.beamsize_cutoff_max,
                visualize=self.visualize_cropping,
            )
            scan_values_cropped += [sv_cropped]
            beam_sizes_cropped += [bs_cropped]

        return scan_values_cropped, beam_sizes_cropped

    def get_vocs(self, dim_name):
        """utility function to create x/y vocs"""

        scan_name = f"scaled_{dim_name}_rms_px_sq"
        vocs = VOCS(
            variables={"k": self.max_scan_range},
            objectives={scan_name: "MINIMIZE"},
            observables=["scaled_x_rms_px_sq", "scaled_y_rms_px_sq"],
        )

        if self.X is not None:
            if self.X.data is not None:
                min_size = np.nanmin(
                    self.X.data[scan_name].to_numpy(dtype="float")
                )
                vocs.constraints = {
                    "min_signal_to_noise_ratio": [
                        "GREATER_THAN",
                        self.min_signal_to_noise_ratio,
                    ],
<<<<<<< HEAD
                    "scaled_x_rms_px": [
                        "LESS_THAN",
                        self.beamsize_cutoff_max * min_size,
                    ],
=======
                    scan_name: ["LESS_THAN", self.beamsize_cutoff_max**2 * min_size],
>>>>>>> 491bb5ed
                }

        return vocs<|MERGE_RESOLUTION|>--- conflicted
+++ resolved
@@ -294,14 +294,7 @@
                         "GREATER_THAN",
                         self.min_signal_to_noise_ratio,
                     ],
-<<<<<<< HEAD
-                    "scaled_x_rms_px": [
-                        "LESS_THAN",
-                        self.beamsize_cutoff_max * min_size,
-                    ],
-=======
                     scan_name: ["LESS_THAN", self.beamsize_cutoff_max**2 * min_size],
->>>>>>> 491bb5ed
                 }
 
         return vocs