--- conflicted
+++ resolved
@@ -295,24 +295,6 @@
         """
         Extract the mean rms beam sizes from the info list, units in meters.
         """
-<<<<<<< HEAD
-        result = super().measure()
-        result_dict = result.model_dump()
-
-        result_dict["image_data"] = [ele.model_dump() for ele in self._info]
-
-        if self.save_location is not None:
-            try:
-                current_datetime = datetime.now().strftime("%Y-%m-%d_%H-%M-%S")
-                saver = H5Saver()
-                saver.dump(
-                    result_dict,
-                    os.path.join(self.save_location, f"emittance_{current_datetime}.h5"),
-                )
-            except Exception as e:
-                warnings.warn(f"File saving failed. {e}", RuntimeWarning)
-        return result
-=======
         beam_sizes = []
         for ele in self._info:
             beam_sizes.append(
@@ -333,5 +315,4 @@
             mask = beam_sizes[i] > self.cutoff_max * min_observed_size
             beam_sizes[i][mask] = np.nan
 
-        return scan_values, beam_sizes
->>>>>>> 5cdf6012
+        return scan_values, beam_sizes